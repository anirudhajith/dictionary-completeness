--- conflicted
+++ resolved
@@ -53,11 +53,7 @@
 ```
 
 ## Baselines
-<<<<<<< HEAD
 ### Randomly pick a candidate grounding set (random + mandatory)
-=======
-### Randomly pick a candidate grounding set
->>>>>>> 9fb2ac83
 Call the graph $G = (V, E)$.
 
 There are some words that necessarily have to be in any valid grounding set, namely 
@@ -73,7 +69,6 @@
 
 <img src="https://github.com/anirudhajith/dictionary-completeness/blob/main/data/plots/random_grounding_curve.png" width="500">
 
-<<<<<<< HEAD
 So under this heuristic, even when you drop down to **970,000 ($\approx$ 97.1%)** vertices, you're already dead in the water. This is the number to beat. 
 
 ### Iteratively insert random (yet) unknown vertices into the candidate grounding set (random + mandatory + iterative)
@@ -118,24 +113,11 @@
 ```
 
 You find a grounding set of size **38,669 (3.9%)**.
-=======
-So under this heuristic, even if you take away 30,000 ($\approx$ 3%) of the vertices, you're dead in the water. This is the number to beat. 
-
-### Greedily pick vertices with the highest out-degrees
-One simple baseline that could plausibly work better is to simply greedily pick vertices with the highest out-degrees until you first reach a valid grounding set (post including $B$). The intuition here is that you're choosing to include vertices in your grounding set that have maximal utility in that they enable maximal marginal reachability.
-
-```
-python -m baselines.greedy_out_degree_grounding
-```
-
-Wow, this works so much better! This greedy strategy finds a grounding set of size 389,576 (39.0%).
->>>>>>> 9fb2ac83
 
 ## Results
 
 Call the set of undefined and self-referential words $B \subset V$.
 
-<<<<<<< HEAD
 | Baseline                                      | Grounding set size ↓ | %age words retained ↓ |
 | --------------------------------------------- | --------------------:| ---------------------:|
 | do nothing                                    | 998,669              | 100.0                 |
@@ -143,11 +125,4 @@
 | random + mandatory + iterative                | 500,623              | 50.1                  |
 | greedy + mandatory                            | 389,576              | 39.0                  |
 | greedy + empty + iterative                    | 38,669               | 3.9                   |
-| greedy + mandatory + iterative                | 36,255               | 3.6                   |
-=======
-| Baseline                                                      | Grounding set size ↓ | %age words retained ↓ |
-| ------------------------------------------------------------- | --------------------:| ---------------------:|
-| do nothing                                                    | 998669               | 100.0                 |
-| random (after including $B$)                                  | $\approx$ 970000     | $\approx$ 97.1        |
-| greedily pick highest out-degree words (after including $B$)  | 389576               | 39.0                  |
->>>>>>> 9fb2ac83
+| greedy + mandatory + iterative                | 36,255               | 3.6                   |